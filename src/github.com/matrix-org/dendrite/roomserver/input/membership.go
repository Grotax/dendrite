--- conflicted
+++ resolved
@@ -124,11 +124,7 @@
 	case join:
 		return updateToJoinMembership(ctx, mu, add, updates)
 	case leave, ban:
-<<<<<<< HEAD
-		return updateToLeaveMembership(mu, add, newMembership, updates)
-=======
-		return updateToLeaveMembership(ctx, mu, add, new, updates)
->>>>>>> 0fc64328
+		return updateToLeaveMembership(ctx, mu, add, newMembership, updates)
 	default:
 		panic(fmt.Errorf(
 			"input: membership %q is not one of the allowed values", newMembership,
