--- conflicted
+++ resolved
@@ -82,99 +82,6 @@
 	return SendInputRoomEvents(ctx, rsAPI, ires)
 }
 
-<<<<<<< HEAD
-// SendEventWithRewrite writes an event with KindNew to the roomserver along
-// with a number of rewrite and outlier events for state and auth events
-// respectively.
-func SendEventWithRewrite(
-	ctx context.Context, rsAPI RoomserverInternalAPI, state *gomatrixserverlib.RespState,
-	event gomatrixserverlib.HeaderedEvent, haveEventIDs map[string]bool,
-) error {
-	isCurrentState := map[string]struct{}{}
-	for _, se := range state.StateEvents {
-		isCurrentState[se.EventID()] = struct{}{}
-	}
-
-	authAndStateEvents, err := state.Events()
-	if err != nil {
-		return err
-	}
-
-	var ires []InputRoomEvent
-	var stateIDs []string
-
-	// This function generates three things:
-	// A - A set of "rewrite" events, which will form the newly rewritten
-	//     state before the event, which includes every rewrite event that
-	//     came before it in its state
-	// B - A set of "outlier" events, which are auth events but not part
-	//     of the rewritten state
-	// C - A "new" event, which include all of the rewrite events in its
-	//     state
-	for _, authOrStateEvent := range authAndStateEvents {
-		if authOrStateEvent.StateKey() == nil {
-			continue
-		}
-		if haveEventIDs[authOrStateEvent.EventID()] {
-			continue
-		}
-
-		// We will handle an event as if it's an outlier if one of the
-		// following conditions is true:
-		storeAsOutlier := false
-		if _, ok := isCurrentState[authOrStateEvent.EventID()]; !ok {
-			// The event is an auth event and isn't a part of the state set.
-			// We'll send it as an outlier because we need it to be stored
-			// in case something is referring to it as an auth event.
-			storeAsOutlier = true
-		}
-
-		if storeAsOutlier {
-			ires = append(ires, InputRoomEvent{
-				Kind:         KindOutlier,
-				Event:        authOrStateEvent.Headered(event.RoomVersion),
-				AuthEventIDs: authOrStateEvent.AuthEventIDs(),
-			})
-			continue
-		}
-
-		// If the event isn't an outlier then we'll instead send it as a
-		// rewrite event, so that it'll form part of the rewritten state.
-		// These events will go through the membership and latest event
-		// updaters and we will generate output events, but they will be
-		// flagged as non-current (i.e. didn't just happen) events.
-		// Each of these rewrite events includes all of the rewrite events
-		// that came before in their StateEventIDs.
-		ires = append(ires, InputRoomEvent{
-			Kind:          KindRewrite,
-			Event:         authOrStateEvent.Headered(event.RoomVersion),
-			AuthEventIDs:  authOrStateEvent.AuthEventIDs(),
-			HasState:      true,
-			StateEventIDs: stateIDs,
-		})
-
-		// Add the event ID into the StateEventIDs of all subsequent
-		// rewrite events, and the new event.
-		stateIDs = append(stateIDs, authOrStateEvent.EventID())
-	}
-
-	// Send the final event as a new event, which will generate
-	// a timeline output event for it. All of the rewrite events
-	// that came before will be sent as StateEventIDs, forming a
-	// new clean state before the event.
-	ires = append(ires, InputRoomEvent{
-		Kind:          KindNew,
-		Event:         event,
-		AuthEventIDs:  event.AuthEventIDs(),
-		HasState:      true,
-		StateEventIDs: stateIDs,
-	})
-
-	return SendInputRoomEvents(ctx, rsAPI, ires)
-}
-
-=======
->>>>>>> 24e38c41
 // SendInputRoomEvents to the roomserver.
 func SendInputRoomEvents(
 	ctx context.Context, rsAPI RoomserverInternalAPI, ires []InputRoomEvent,
